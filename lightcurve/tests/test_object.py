--- conflicted
+++ resolved
@@ -63,11 +63,7 @@
 
     a = LightCurve()
     a.gross = np.ones(2) * 10
-<<<<<<< HEAD
-    a.flux = np.ones(2)
-=======
     a.flux = np.ones(2) 
->>>>>>> 9d6bf0da
     a.background = np.zeros(2)
     a.bins = np.ones(2)
     a.times = np.arange(2)
