""" I'm only here for the version number """

<<<<<<< HEAD
version = '0.5.0'
=======
version = '0.3.0'
>>>>>>> 3d00612d
<|MERGE_RESOLUTION|>--- conflicted
+++ resolved
@@ -1,7 +1,3 @@
 """ I'm only here for the version number """
 
-<<<<<<< HEAD
-version = '0.5.0'
-=======
-version = '0.3.0'
->>>>>>> 3d00612d
+version = '0.5.1'